--- conflicted
+++ resolved
@@ -1,5 +1,4 @@
-<<<<<<< HEAD
-0.627   2021-01-31  Released-By: PERLANCAR; Urgency: medium
+0.627.1 2021-01-31  Released-By: PERLANCAR; Urgency: medium
 
         - Add new subcommand: commit.
 
@@ -7,13 +6,15 @@
 
 	- [ux] Add --recent & -r as shortcut for --min-repo-access-time='2 weeks
 	  ago'.
-=======
+
+        - UPDATE: Rename version to 0.627.1 due to duplicate.
+
+
 0.627   2020-10-30  Released-By: PERLANCAR; Urgency: medium
 
         [subcommand check]
 
         - [ux] Exit non-zero when there is unclean repo.
->>>>>>> 6cbefe63
 
 
 0.626   2020-01-31  Released-By: PERLANCAR; Urgency: low
